--- conflicted
+++ resolved
@@ -305,7 +305,6 @@
     return central_angle * earth_radius
 
 
-<<<<<<< HEAD
 def format_lon(lon: float, fmt: str = '{lon:.2f} {ew}') -> str:
     """Format a longitude as a string with "E" or "W" correctly indicated
 
@@ -364,7 +363,8 @@
         ns = 'N'
 
     return fmt.format(lat=lat, ns=ns)
-=======
+
+
 def get_solar_noon_for_observer(after, observer):
     """Return solar noon in UTC for the given observer's location
 
@@ -430,5 +430,4 @@
     """
     observer = ephem.Observer()
     observer.lat, observer.long = '{:.4f}'.format(lat), '{:.4f}'.format(lon)
-    return observer
->>>>>>> 8222448f
+    return observer