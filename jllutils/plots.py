"""
Helpful generic plotting functions.
"""

import itertools
import matplotlib as mpl
from matplotlib import pyplot as plt
import numpy as np
import pandas as pd
import string

from .stats import hist2d, PolyFitModel


class IncompatibleOptions(Exception):
    """
    Error to use when incompatible options are passed
    """
    pass


class Subplots(object):
    """Helper class to create subplots given the number of plots needed

    This class is intended to simplify the case where you know how many 
    subplots you need total and want to be able to create axes as needed.

    Attributes
    ----------
    axes : numpy.ndarray
        An array of the axes created. The value for a given index will
        be None until the axis for that position is created, then it 
        will be the handle to that axis.

    Examples
    --------
    Plot each of the vectors in the list `things_to_plot` on its own
    axis, using the default of two axis across::

        sp = Subplots(len(things_to_plot))
        for vec in things_to_plot:
            ax = sp.next_subplot()
            ax.plot(vec)
    """
<<<<<<< HEAD
    def __init__(self, nplots, nx=None, ny=None, figsize=(8,6), subplot_kw=None):
=======
    def __init__(self, nplots, nx=None, ny=None, sharex=False, sharey=False, figsize=(8,6)):
>>>>>>> 2dd41513
        """Create a Subplots instance

        Parameters
        ----------
        nplots : int
            The total number of plots required.

        nx, ny : int
            How many subplots to use horizontally and vertically, respectivelly. 
            One of `nx` and `ny` may be `None`, in which case it is computed for
            you. Both may be specified; if the given array size is less than
            `nplots`, a `ValueError` is raised. If both are `None`, then `nx` is
            set to 2 and `ny` is computed.

        sharex, sharey : bool
            Whether the x- and y- axes are shared by the plots (range, scale, etc.)

        figsize : tuple
            The size of *each subplot* as a tuple, `(width, height)`, in inches.
            The final size of the figure will be `nx*width` by `ny*height`.

        subplot_kw : dict
            Additional keyword arguments to pass to :func:`add_subplot`.

        Notes
        -----
        Creating a Subplots instance does not automatically instantiate all the
        axes, each axis in created as needed. This way, if you need 10 plots but
        want 3 across, the last row will not have 2 empty axes, just whitespace.
        """
        sizex, sizey = figsize
        if nx is None and ny is None:
            nx = 2
        
        if ny is None:
            ny = self._calc_second_dim(nx, nplots)
        elif nx is None:
            nx = self._calc_second_dim(ny, nplots)
        elif nx * ny < nplots:
            raise ValueError('nx * ny is less then nplots; increase one or specify one as None to calculate it automatically')

        self.nx = nx
        self.ny = nplots // nx + ((nplots % nx) > 0)
        self.sharex = sharex
        self.sharey = sharey
        self.fig = plt.figure(figsize=(sizex*self.nx, sizey*self.ny))
        self.iplot = 0
        self.axes = np.full([self.ny, self.nx], None)
        self.subplot_kw = dict() if subplot_kw is None else subplot_kw
    
    def next_subplot(self):
        """Create the next subplot and return the handle to it

        Returns
        -------
        matplotlib.axes._subplots.AxesSubplot
            Handle to the newly created axes.
        """
        self.iplot += 1
<<<<<<< HEAD
        ax = self.fig.add_subplot(self.ny, self.nx, self.iplot, **self.subplot_kw)
        idx = np.unravel_index(self.iplot-1, self.axes.shape)
        self.axes[idx] = ax
=======
        ind_y, ind_x = np.unravel_index(self.iplot-1, self.axes.shape)
        sharex_ax = None
        sharey_ax = None
        if self.iplot > self.nx and self.sharex:
            # If not in the first row, get the first axes in this column
            sharex_ax = self.axes[0, ind_x]
        if ind_x != 0 and self.sharey:
            # If not in the first column, get the first axes in this row
            sharey_ax = self.axes[ind_y, 0]
        ax = self.fig.add_subplot(self.ny, self.nx, self.iplot, sharex=sharex_ax, sharey=sharey_ax)
        if self.sharex and ind_y < self.ny - 1:
            plt.setp(ax.get_xticklabels(), visible=False)
        if self.sharey and ind_x != 0:
            plt.setp(ax.get_yticklabels(), visible=False)
        
        
        self.axes[ind_y, ind_x] = ax
>>>>>>> 2dd41513
        return ax

    @staticmethod
    def _calc_second_dim(dim1, total):
        return total // dim1 + ((total % dim1) > 0)


def create_twin_axes_with_color(twin='x', color2=None, color1=None, ax=None):
    """
    Create twinned axes where the axes are colored

    :param twin: string "x" or "y" indicating which axis is common to the two axes
    :param color2:
    :param color1:
    :return:
    """
    if ax is None:
        fig, ax1 = plt.subplots()
    else:
        fig = ax.figure
        ax1 = ax

    if twin == 'x':
        ax2 = ax1.twinx()
        spines = [ax1.spines['left'], ax2.spines['right']]
        hide_spines = [ax1.spines['right'], ax2.spines['left']]
        tick_ax = 'y'
        labels = [ax1.yaxis.label, ax2.yaxis.label]
    elif twin == 'y':
        ax2 = ax1.twiny()
        spines = [ax1.spines['bottom'], ax2.spines['top']]
        hide_spines = [ax1.spines['top'], ax2.spines['bottom']]
        tick_ax = 'x'
        labels = [ax1.xaxis.label, ax2.xaxis.label]
    else:
        raise ValueError('twin must be "x" or "y"')

    for spine in hide_spines:
        # Hide the spines that overlap with their twin's colored spine
        # - this ensures that ax1's color shows through.
        spine.set_visible(False)

    if color1:
        spines[0].set_color(color1)
        ax1.tick_params(axis=tick_ax, colors=color1)
        labels[0].set_color(color1)
    if color2:
        spines[1].set_color(color2)
        ax2.tick_params(axis=tick_ax, colors=color2)
        labels[1].set_color(color2)

    return fig, ax1, ax2


def plot_xy_error_bars(ax, x, x_error, y, y_error, **style):
    """
    Convenience method to plot x and y error simultaneously.

    This is somewhat limited compared to :func:`plot_error_bar`, as the errors must be symmetric and given as
    differences from the coordinate values (i.e. error_type='diff').

    :param ax: the axis to plot into

    :param x: the x-coordinates of the data.
    :type x: Must be a numpy array, a subclass of numpy ndarray, or something that can be made into a numpy array by
     being passed as the first argument to np.array().

    :param x_error: the error in the x-coordinate.
    :type x_error: same as ``x``

    :param y: the y-coordinates of the data.
    :type y: same as ``x``

    :param y_error: the error in the x-coordinate.
    :type y_error: same as ``x``

    :param style: keyword arguments controlling the style of the error lines.

    :return: the handles to the x and y error bars, in that order.
    """
    lx = plot_error_bar(ax, x, y, x_error, direction='x', error_type='diff', **style)
    ly = plot_error_bar(ax, x, y, y_error, direction='y', error_type='diff', **style)
    return lx, ly


def plot_error_bar(ax, x, y, error, upper_error=None, direction='y', error_type='diff', **style):
    """
    :param ax: the axis to plot into

    :param x: the x-coordinates of the data
    :type x: Must be a numpy array, a subclass of numpy ndarray, or something that can be made into a numpy array by
     being passed as the first argument to np.array().

    :param y: the y-coordinates of the data
    :type y: same as ``x``

    :param error: the error of the data or, if upper_error is also given, the lower error
    :type error: same as ``x``

    :param upper_error: the upper error of the data, if asymmetric errors are desired.
    :type error: same as ``x``, or None.

    :param direction: 'x' or 'y', indicates which axis to plot the errors on
    :type direction: str

    :param error_type: 'diff' or 'abs'; for 'diff' (default) errors are taken as the length of the error bar, i.e. how
     large the error is. In 'abs', errors are taken as the value that the end of the error bar should lie at. This
     latter mode is useful when expressing error as quantiles. Note, 'abs' requires that upper_error be given
    :type error_type: str
    :return: handles to the line objects created
    """

    error_style = {'color': 'k', 'linewidth': 0.5}
    error_style.update(style)

    if not isinstance(x, np.ndarray):
        x = np.array(x)
    if not isinstance(error, np.ndarray):
        error = np.array(error)
    if not isinstance(y, np.ndarray):
        y = np.array(y)
    if upper_error is None:
        if error_type == 'abs':
            raise IncompatibleOptions('diff_type = "abs" requires that upper_error be given.')
        else:
            upper_error = error
    elif not isinstance(upper_error, np.ndarray):
        upper_error = np.ndarray(upper_error)

    # To simplify things, we'll make it so that the variable with error is i and the one without j. That way no matter
    # which direction the error bars go in, we can operate on i,j the same, and just convert back at the end.
    if direction == 'y':
        i_coords = y
        j_coords = x
    elif direction == 'x':
        i_coords = x
        j_coords = y
    else:
        raise NotImplementedError('Organizing the input coords in the right x/y dims not configured for direction = {}'.format(direction))

    plot_error_i = np.full((i_coords.size, 3), np.nan, dtype=np.float)
    plot_error_j = np.stack( (j_coords, j_coords, np.full((j_coords.size,), np.nan, dtype=np.float)), axis=1 )

    # Make the coordinates for the error bars a 3 column array: first column is for the lower end, second for the upper
    # end, and third column will always be NaNs so that the lines are technically one line object but appear separate.
    if error_type == 'abs':
        plot_error_i[:, 0] = error
        plot_error_i[:, 1] = upper_error
    elif error_type == 'diff':
        plot_error_i[:, 0] = i_coords - error
        plot_error_i[:, 1] = i_coords + upper_error

    if direction == 'y':
        x_error = plot_error_j
        y_error = plot_error_i
    elif direction == 'x':
        x_error = plot_error_i
        y_error = plot_error_j
    else:
        raise NotImplementedError('Placing the error points in the right x/y dims not configured for direction = {}'.format(direction))

    return ax.plot(x_error.flatten(), y_error.flatten(), **error_style)


def bars(ax, x, height, width=None, relwidth=0.8, color=None, **kwargs):
    """
    Plot groups of bars together on a bar plot

    The values of the bars are determined by ``height``; if it is 1D, then this function is effectively equivalent to
    `pyplot.bar`. If it is 2D, then the number of groups of bars will be ``height.shape[0]`` and the number of bars in
    each group will be ``height.shape[1]``. Unlike `pyplot.bar`, ``height`` cannot currently be a scalar and ``x`` must
    be a vector length equal to ``height.shape[0]``.

    :param ax: the axis to plot into. If set to ``None``, the `pyplot.gca()` will be called to obtain the axis.

    :param x: the x-coordinates for the center of each group of bars. Converted to a numpy array internally if necessary
     (i.e. other iterables convertible by `numpy.array` can be given). ``x`` must provide one value per group.

    :param height: the heights of each bar. Converted to a numpy array internally. Must be 1- or 2- D.

    :param width: the width of the bar groups (*not* individual bars). If omitted, will be calculated as the smallest
     separation between x-coordinates * ``relwidth``. Can be given as a scalar value that will be applied to all groups,
     or a vector (or vector-like iterable) that specifies a unique width for each group. If specified, ``relwidth`` is
     not used.

    :param relwidth: a factor to scale the default width by. Only used if ``width`` is not specified, i.e. will only
     scale the default width.
    :type relwidth: float

    :param color: any matplotlib color specification, or a vector-like object of such specifiers with length equal to
     ``height.shape[1]``. If not given, the bars in each group will cycle through the standard 10 matplotlib colors.
     If given as a vector, the first element defines the color for the first bar in each group, second element the
     color for the second bar, and so on.

     Note that a string or a 3-element tuple of numbers will be considered a single color spec, to be applied to all
     bars.

    :param kwargs: additional keyword arguments to be passed onto `pyplot.bar`. Note that these are passed for every
     bar; there is no way currently to pass different keywords to different bars in the group.

    :return: handles to all bars plotted
    """
    if ax is None:
        ax = plt.gca()
    if not isinstance(x, np.ndarray):
        x = np.array(x)
    if not isinstance(height, np.ndarray):
        height = np.array(height)

    if x.ndim > 1:
        raise ValueError('x must be a scalar or vector')
    if x.size != height.shape[0]:
        raise ValueError('The length of x must be equal to the shape of height along the first dimension')

    if height.ndim > 2:
        raise ValueError('height must be at most 2D')
    elif height.ndim == 1:
        height = height.reshape((-1, 1))
    elif height.ndim != 2:
        raise NotImplementedError('height must be 1- or 2- D.')

    nbars_per_group = height.shape[1] if height.ndim > 1 else 1

    # If no width given, then compute the maximum width that would not overlap adjacent groups.
    if width is None:
        width = np.array(relwidth * np.min(np.diff(x)))
    elif not isinstance(width, np.ndarray):
        width = np.array(width)

    if width.ndim == 0:
        width = width.repeat(x.size)
    elif width.ndim != 1 or width.size != height.shape[0]:
        raise ValueError('If given as a vector, width must be the same length as the first dimension of height')

    if isinstance(color, np.ndarray) and color.ndim > 1:
        raise NotImplementedError('colors cannot currently be multidimensional')
    elif color is None:
        # Use the default matplotlib colors, via the 'CN' color specs (https://matplotlib.org/api/colors_api.html)
        color = ['C{}'.format(i % 10) for i in range(nbars_per_group)]
    elif isinstance(color, str) or _is_color_tuple(color):
        # Most color specifications are strings, so if only one is given, repeat it for every bar in the group. The only
        # other option is a color tuple.
        color = [color for i in range(nbars_per_group)]
    elif len(color) != nbars_per_group:
        raise ValueError('colors must be a single colorspec or an iterable of colorspecs with length == '
                         'height.shape[1]')

    # Now for each of bar in the groups, calculate where it should sit around the group center
    fractional_offsets = np.linspace(-0.5, 0.5, 1 + 2*nbars_per_group)[1:-1:2]

    handles = []
    for i in range(nbars_per_group):
        single_bar_widths = width / nbars_per_group
        h = ax.bar(x + width * fractional_offsets[i], height[:, i], single_bar_widths, color=color[i], **kwargs)
        handles.append(h)

    return handles


def colormap_out_of_bounds(cmap='viridis', under=None, over=None):
    """Create a colormap with special colors for out-of-bounds values

    This will create a colormap that will show different colors when values exceed the vmin or vmax
    set in the call to the plotting function. By default, neither are set. You must give one of the
    ``under`` or ``over`` keywords to a non-``None`` value. You will usually want to use this with the
    ``extend`` keyword for a colorbar.

    :param cmap: A colormap name or instance. A copy will be made and returned.
    :param under: A matplotlib color spec to use for values below the ``vmin`` limit.
    :param over: A matplotlib color spec to use for values above the ``vmax`` limit.
    """
    if isinstance(cmap, str):
        cmap = mpl.cm.get_cmap(cmap)
    cmap = cmap.copy()
    if under:
        cmap.set_under(under)
    if over:
        cmap.set_over(over)
    return cmap


class ColorMapper(mpl.cm.ScalarMappable):
    """
    Map different values to colors in a colormap.

    This is useful when you wish to plot multiple series whose color corresponds to a data value, but do not want to
    use a scatter plot. This class can be instantiated in several ways:

    1. Call the class directly, providing a min and max value and (optionally) a colormap to use, e.g.::

        cm = ColorMapper(0, 10, cmap='viridis')

    2. Use the ``from_data`` method to automatically set the min and max values to those of some sort of data array,
       e.g.::

        cm = ColorMapper.from_data(np.arange(10))

    3. Use the ``from_norm`` method to specify the normalization manually. This allows the use of Matplotlib's
       `various normalizations <https://matplotlib.org/stable/tutorials/colors/colormapnorms.html>`_ with the 
       colormapper.

    4. Use the ``from_discrete_norm`` method to set up a colormapper using any color map with discrete levels.
       This can also be accomplished by passing a :class:`matplotlib.colors.BoundaryNorm` instance to ``from_norm``,
       but ``from_discrete_norm`` automatically figures out the maximum number of colors in the selected colormap.

    Either method accepts all keywords for :class:`matplotlib.cm.ScalarMappable` except ``norm`` which is set
    automatically. Calling the instance will return an RGBA tuple that can be given to the ``color`` keyword of a
    matplotlib plotting function::

        pyplot.plot(np.arange(10), color=cm(5))

    The instance of this class would then be used as the mappable for a colorbar, e.g.::

        pyplot.colorbar(cm)

    Init parameters:

    :param vmin: the bottom value for the color map.
    :type vmin: int or float

    :param vmax: the top value for the color map
    :type vmax: int or float

    :param cmap: the color map to use. May be a string that gives the name of the colormap or a Colormap instance.
    :type cmap: str or :class:`matplotlib.colors.Colormap`

    :param **kwargs: additional keyword arguments passed through to :class:`matplotlib.cm.ScalarMappable`
    """
    def __init__(self, vmin, vmax, cmap=mpl.cm.jet, **kwargs):
        norm = kwargs.pop('norm', mpl.colors.Normalize(vmin=vmin, vmax=vmax))
        super(ColorMapper, self).__init__(norm=norm, cmap=cmap, **kwargs)
        # This is a necessary step for some reason. Not sure why
        self.set_array([])

    def __call__(self, value):
        return self.to_rgba(value)

    @classmethod
    def from_norm(cls, norm, cmap=mpl.cm.jet, **kwargs):
        """Create a color mapper from a :class:`matplotlib.colors.Normalize` subclass instance.

        Matplotlib offers `different ways to normalize the color scale <https://matplotlib.org/stable/tutorials/colors/colormapnorms.html>`_,
        including logarithmic and symmetric around zero. This method allows you to specify different normalizations
        to use with a color mapper instance.

        :param norm: the normalization to use
        :type norm: :class:`matplotlib.colors.Normalize` subclass

        :param cmap: the color map to use. May be a string that gives the name of the colormap or a Colormap instance.
        :type cmap: str or :class:`matplotlib.colors.Colormap`

        :param **kwargs: additional keyword arguments passed through to :class:`matplotlib.cm.ScalarMappable`
        """
        return cls(vmin=None, vmax=None, cmap=cmap, norm=norm, **kwargs)

    @classmethod
    def from_discrete_norm(cls, boundaries, cmap=mpl.cm.jet, norm_kws=dict(), **kwargs):
        """Create a color mapper that uses discrete color levels

        A :class:`matplotlib.colors.BoundaryNorm` will map data to discrete color levels pulled from a continuous color scale
        based on bins. It also requires you to specify how many colors from the color scale to use. This is inconvenient if you
        want to use the whole range, since scales have different numbers of colors. This method will automatically use the full
        range of colors. If you want to use a subset of colors, construct the :class:`~matplotlib.colors.BoundaryNorm` instance
        yourself and pass it to ``from_norm``.

        :param boundaries: A sequence of boundary edges used to map values to colors. For example, [0, 1, 2] would map values between
        0 to 1 to one color and 1 to 2 to a second.

        :param cmap: the color map to use. May be a string that gives the name of the colormap or a Colormap instance.
        :type cmap: str or :class:`matplotlib.colors.Colormap`

        :param norm_kws: additional keyword arguments passed through to :class:`matplotlib.colors.BoundaryNorm`. Note that the
        ``boundaries`` and ``ncolors`` keywords are already specified.

        :param **kwargs: additional keyword arguments passed through to :class:`matplotlib.cm.ScalarMappable`
        """
        if isinstance(cmap, str):
            cmap = mpl.cm.get_cmap(cmap)
        return cls(vmin=None, vmax=None, cmap=cmap, norm=discrete_norm(boundaries, cmap, values_are_bounds=True, **norm_kws), **kwargs)

    @classmethod
    def from_discrete_values(cls, values, cmap=mpl.cm.jet, norm_kws=dict(), **kwargs):
        """Create a color mappers that has one color per given value.

        :param values:  Values that should be represented in the colorbar. Each unique value will have
         its own colors.

        Other parameters are identical to :meth:`from_discrete_norm`.
        """
        return cls(vmin=None, vmax=None, cmap=cmap, norm=discrete_norm(values, cmap, values_are_bounds=False, **norm_kws), **kwargs)

    @classmethod
    def from_data(cls, data, **kwargs):
        """
        Create a :class:`ColorMapper` instance from a data array, with min and max values set to those of the data.

        :param data: the data array. May be any type that ``numpy.min()`` and ``numpy.max()`` will correctly return a
         scalar value for.

        :param **kwargs: additional keyword args passed through to the class __init__ method.

        :return: a new class instance
        :rtype: :class:`ColorMapper`
        """
        return cls(vmin=np.nanmin(data), vmax=np.nanmax(data), **kwargs)


def discrete_norm(values, cmap='viridis', values_are_bounds=False, **norm_kws):
    """Construct a Matplotlib normalization for discrete values

    :param values: Values that should be represented in the colorbar. See ``values_are_bounds``
     for how these are interpreted.

    :param cmap: Which colormap will be used. Note that this does not automatically 
     ensure that the plot uses this colormap, but only that the discrete color map
     uses the full range of colors available.

    :param values_are_bounds: If ``False`` (the default), then the values given are assumed
     to be the exact values that should be displayed in the color map, and each will receive
     its own color. If ``True``, then these are interpreted as the borders between colors,
     with the first and last specifying the min and max values. 

    :param norm_kws: Additional keyword arguments are passed through to 
     :class:`matplotlib.colors.BoundaryNorm`.
    """
    if values_are_bounds:
        boundaries = values
    else:
        boundaries = _vals_to_boundaries(values)
    if isinstance(cmap, str):
        cmap = mpl.cm.get_cmap(cmap)
    return mpl.colors.BoundaryNorm(boundaries=boundaries, ncolors=cmap.N, **norm_kws)


def _vals_to_boundaries(values):
    svalues = np.unique(values)
    boundaries = np.zeros(svalues.size + 1)
    boundaries[1:-1] = 0.5*(svalues[:-1] + svalues[1:]) 
    boundaries[0] = boundaries[1] - (boundaries[2] - boundaries[1])
    boundaries[-1] = boundaries[-2] + (boundaries[-2] - boundaries[-3])
    return boundaries


def pcolordiff(x_or_data, y=None, data=None, plotting_fxn=plt.pcolormesh, fraction_of_max=1.0, cmap='RdYlBu', **plot_kwargs):
    """
    Make a pseudo-color difference plot.

    This is basically a wrapper around :func:`~matplotlib.pyplot.pcolormesh` that automatically sets the color limits to
    even values around 0 to support diverging colormaps easily. Also defaults to a diverging colormap.  May be called
    as::

        pcolordiff(data)

    to use default indices for the x and y axes or::

        pcolordiff(x, y, data).

    In this case, ``data`` need to follow the pcolor convention of being ny-by-nx.

    :param x_or_data: either the data to plot as the colors (in the one-argument form) or the x-coordinates, in any
     form compatible with :func:`~matplotlib.pyplot.pcolormesh`.
    :type x_or_data: array-like

    :param y: the y-coordinates (if using the three-argument form) in any form compatible with
     :func:`~matplotlib.pyplot.pcolormesh`.
    :type y: array-like

    :param data: the data to plot (if using the three-argument form) as a ny-by-nx array.
    :type data: array-like

    :param plotting_fxn: the underlying plotting function to use. May be any plotting function that can be called using
     the one- or three- argument forms above, and also accepts the ``cmap``, ``vmin``, and ``vmax`` keywords.
    :type plotting_fxn: callable

    :param fraction_of_max: this scales the limits of the color map. By default the limits will be set to +/-
     ``nanmax(abs(data))``. Changing this input will scale those limits, i.e. the new limits will be
     ``nanmax(abs(data)) * fraction_of_max``.
    :type fraction_of_max: float

    :param cmap: the colormap to use for the plot.

    :param plot_kwargs: additional keywords for the plotting function

    :return: All return values from the plotting function.
    """
    maxd = np.nanmax(np.abs(data)) * fraction_of_max
    if data is None:
        return plotting_fxn(x_or_data, cmap=cmap, vmin=-maxd, vmax=+maxd, **plot_kwargs)
    elif y is None:
        raise TypeError('Must call as pcolordiff(data) or pcolordiff(x, y, data). pcolordiff(data=data) is not supported')
    else:
        return plotting_fxn(x_or_data, y, data, cmap=cmap, vmin=-maxd, vmax=+maxd, **plot_kwargs)


def pcolor_categorical(xcat, ycat, zval, text_counts=False, text_style=dict(), text_fmt='{}',
                       text_skip=lambda x: np.isnan(x), ax=None, **pcolor_kws):
    """Create a pcolor plot with categorical variables

    This creates a pcolor plot with ticks centered on the colored squares. It is intended for categorical variables
    on both axes, and so every tick will be labeled. It also ensures that all elements of `zvar` are displayed.

    Parameters
    ----------
    xcat : Sequence
        The labels to use for the x ticks. Must be a sequence, but can be any type that matplotlib can display as
        tick labels.

    ycat : Sequence
        The label to use for the y ticks. Same type restrictions as `xcat`.

    zval : Array-like
        Must be a 2D numeric array. Its dimensions must be `(len(ycat), len(xcat))`. This may feel backwards, but
        follows the ordering for `pcolor` and `pcolormesh`.

    text_counts : bool
        If `True`, then the numeric value will be printed in the center of each grid cell, which can help identify
        its exact value if that is important.

    text_style : dict
        A dictionary of style keywords that can be passed to `matplotlib.pyplot.text`. The defaults are:

            * `backgroundcolor = "w"`
            * `ha = "center"`
            * `va = "center"`

        Each default is used unless explicitly overridden. (To remove the background color, pass the string `"none"`.)
        Note that because `ha` and `va` are used, `horizontalalignment` and `verticalalignment` must not be.

    text_fmt : str
        A string that can be formatted using the `format()` method; this controls how the text values are printed in
        each cell.

    text_skip : callable
        A function that, given a value from `zval`, returns `True` if the text for that cell should *not* be printed,
        and `False` otherwise. The default behavior is to print any non-NaN value.

    ax : matplotlib.axes._subplots.AxesSubplot
        The axis to plot into. If `None`, a default set of axes is created.

    pcolor_kws
        Additional keywords given to this function are passed through to `pcolormesh`.

    Returns
    -------
    matplotlib.collections.QuadMesh
        The handle returned by `pcolormesh`, suitable to pass to `colorbar`.
    """
    if ax is None:
        _, ax = plt.subplots()
    if np.ndim(zval) != 2:
        raise TypeError('zval must have exactly 2 dimensions')

    ny, nx = np.shape(zval)
    if np.size(xcat) != nx:
        raise TypeError(
            'xcat must have a number of elements (was {}) equal to the second dimension of zval (was {})'.format(
                np.size(xcat), nx))
    if np.size(ycat) != ny:
        raise TypeError(
            'ycat must have a number of elements (was {}) equal to the first dimension of zval (was {})'.format(
                np.size(ycat), ny))

    h = ax.pcolormesh(zval, **pcolor_kws)
    xticks = np.arange(0.5, nx)
    ax.set_xticks(xticks)
    ax.set_xticklabels(xcat)

    yticks = np.arange(0.5, ny)
    ax.set_yticks(yticks)
    ax.set_yticklabels(ycat)

    if text_counts:
        defaults = {'backgroundcolor': 'w', 'ha': 'center', 'va': 'center'}
        for k, v in defaults.items():
            text_style.setdefault(k, v)

        for i, j in itertools.product(range(nx), range(ny)):
            if text_skip(zval[j, i]):
                continue
            x = xticks[i]
            y = yticks[j]
            ax.text(x, y, text_fmt.format(zval[j, i]), text_style)

    return h


def cbextend(data, vmin=None, vmax=None, vlim=None):

    vmin = -vlim if vmin is None and vlim is not None else vmin
    vmax = vlim if vmax is None and vlim is not None else vmax
    if vmin is not None:
        extend_min = np.nanmin(data) < vmin
    else:
        extend_min = False

    if vmax is not None:
        extend_max = np.nanmax(data) > vmax
    else:
        extend_max = False

    if extend_min and extend_max:
        extend = 'both'
    elif extend_min:
        extend = 'min'
    elif extend_max:
        extend = 'max'
    else:
        extend = 'neither'

    return extend


def _is_color_tuple(t):
    """
    Test if a tuple is a valid color tuple
    :param t: the tuple to test
    :rtype: bool
    """
    if not isinstance(t, tuple):
        return False
    elif len(t) != 3:
        return False
    elif not all([isinstance(v, (float, int)) and 0 <= v <= 1 for v in t]):
        return False
    else:
        return True


def heatmap(x, y, xbins=10, ybins=10, plotfxn=plt.pcolormesh, zero_white=True, log=False, **kwargs):
    """
    Plot a 2D heatmap indicating the frequency of values occurring in x & y bins

    :param x: the x data. See :func:`hist2d` for how this may be specified.
    :type x: :class:`numpy.ndarray`

    :param y: the y data. See :func:`hist2d` for how this may be specified.
    :type y: :class:`numpy.ndarray`

    :param xbins: x bin specification. See :func:`hist2d` for how this may be specified.
    :type xbins: int or :class:`numpy.ndarray`

    :param ybins: y bin specification. See :func:`hist2d` for how this may be specified.
    :type ybins: int or :class:`numpy.ndarray`

    :param plotfxn: the function to use to plot the heatmap. Must accept x and y coordinates as vectors and the number
     of counts as a ny-by-nx array (note that the dimensions are reversed!) as the first three inputs. It will first
     try plotting with the x and y coordinates as the bin edges (i.e nx+1 and ny+1 in length); if this raises a
     ``TypeError`` then it will reduce x and y to nx and ny by calculating bin centers. This allows either a
     pcolor/pcolormesh to be used without cutting off the last row and column of the counts or a countour plot.

    :param zero_white: if ``True`` (default), then zero values are set to NaNs in the count array before plotting. This
     will make them white in most pseudo-color plots.
    :type zero_white: bool

    :param log: set to ``True`` to plot the log base 10 of the counts, rather than the linear value.
    :type log: bool

    :param **kwargs: additional keywords to be passed to the plotting function.

    :return: all return values from the plotting function.
    """
    counts, xbins, ybins = hist2d(x=x, y=y, xbins=xbins, ybins=ybins)
    counts = counts.astype(np.float)
    if zero_white:
        counts[np.isclose(counts, 0)] = np.nan
    if log:
        counts[counts <= 0] = np.nan
        counts = np.log10(counts)

    # Keeping the bins with an extra element compared to counts
    try:
        return plotfxn(xbins, ybins, counts.T, **kwargs)
    except TypeError:
        xbins = 0.5*(xbins[:-1] + xbins[1:])
        ybins = 0.5*(ybins[:-1] + ybins[1:])
        return plotfxn(xbins, ybins, counts.T, **kwargs)


def add_1to1(ax=None, limits='equal', **style):
    """Add a 1:1 line to an axis

    Parameters
    ----------

    ax : :class:`matplotlib.pyplot.Axes`
        The axis to plot on. If `None`, the current axes are used.

    leave_limits : bool
        Controls how the x- and y- limits are handled. The default,
        "keep", fixes the current limits at the time this function
        is called. "equal" will make the x- and y- limits equal, with
        the minimum limit being the minimum for either axis and likewise
        for the maximum limit. "leave" will not set the limits.

    **style
        Keyword arguments for :func:`matplotlib.pyplot.plot`. Affects
        the style of the 1:1 line.

    Notes
    -----

    If the x- and y- limits are automatic, then plotting a 1:1 line will
    typically expand them to create some space around the line. The default
    behavior of `leave_limits` is to fix the current x- and y- limits so
    that the 1:1 line touches the edge of the plot. This does mean that the
    limits will no longer automatically expand if new data is plotted, so
    it's usually best to call this function only after all other data have
    been plotted.
    """
    if ax is None:
        ax = plt.gca()

    xl = ax.get_xlim()
    yl = ax.get_ylim()
    coords = [min(xl[0], yl[0]), max(xl[1], yl[1])]
    ax.plot(coords, coords, **style)
    if limits == 'keep':
        ax.set_xlim(xl)
        ax.set_ylim(yl)
    elif limits == 'equal':
        ax.set_xlim(coords)
        ax.set_ylim(coords)
    elif limits != 'leave':
        raise ValueError('{} is not valid for `limits`. Allowed values are "keep", "equal", and "leave"'.format(limits))


def x_log_ticks(ax, base=10, fmt='adapt'):
    """
    Set ticks on an x-axis assuming the current values are of a logarithm

    The ticks will be set to integer powers of the base.

    :param cb: the colorbar instance
    :param base: the logarithm base
    :param fmt: how to format the tick labels.

        * "adapt" (default) means that one of the other two will be chosen based on the magnitude of the tick labels.
        * "simple" means that that the labels will be straight numbers, i.e. 10, 100, 0.1
        * "exp" means that the labels will be written as 10^x

    :return: None
    """
    limits = ax.get_xlim()
    _log_ticks(limits, ax.set_xticks, ax.set_xticklabels, base=base, fmt=fmt)


def y_log_ticks(ax, base=10, fmt='adapt'):
    """
    Set ticks on a y-axis assuming the current values are of a logarithm

    The ticks will be set to integer powers of the base.

    :param cb: the colorbar instance
    :param base: the logarithm base
    :param fmt: how to format the tick labels.

        * "adapt" (default) means that one of the other two will be chosen based on the magnitude of the tick labels.
        * "simple" means that that the labels will be straight numbers, i.e. 10, 100, 0.1
        * "exp" means that the labels will be written as 10^x

    :return: None
    """
    limits = ax.get_ylim()
    _log_ticks(limits, ax.set_yticks, ax.set_yticklabels, base=base, fmt=fmt)


def cb_log_ticks(cb, base=10, fmt='adapt', keep_ticks=False):
    """
    Set ticks on a colorbar assuming the current values are of a logarithm

    The ticks will be set to integer powers of the base.

    :param cb: the colorbar instance
    :param base: the logarithm base
    :param fmt: how to format the tick labels.

        * "adapt" (default) means that one of the other two will be chosen based on the magnitude of the tick labels.
        * "simple" means that that the labels will be straight numbers, i.e. 10, 100, 0.1
        * "exp" means that the labels will be written as 10^x

    :param keep_ticks: set to `True` to retain the current ticks on the colorbar, just converted to log10.

    :return: None
    """
    limits = cb.get_ticks() if keep_ticks else cb.get_clim()
    _log_ticks(limits, cb.set_ticks, cb.set_ticklabels, base=base, fmt=fmt, keep_ticks=keep_ticks)


def _log_ticks(limits, tick_fxn, tick_label_fxn, base, fmt, keep_ticks=False):
    """

    :param limits:
    :param tick_fxn:
    :param tick_label_fxn:
    :param base:
    :param fmt:
    :return:
    """
    def format_log(exp):
        if exp >= 0:
            return '{}'.format(base ** int(exp))
        else:
            return '{:f}'.format(base ** exp)

    if keep_ticks:
        ticks = limits
        ll = np.min(ticks)
        ul = np.max(ticks)
    else:
        ll = np.ceil(limits[0])
        ul = np.floor(limits[1])
        ticks = np.arange(ll, ul + 1)
    if fmt == 'adapt':
        if ll < -4 or ul > 5:
            fmt = 'exp'
        else:
            fmt = 'simple'

    if fmt == 'simple':
        ticklabels = ['{}'.format(format_log(x)) for x in ticks]
    elif fmt == 'exp':
        ticklabels = ['${}^{{{:d}}}$'.format(base, int(x)) for x in ticks]
    else:
        raise ValueError('format "{}" not recognized'.format(fmt))
    tick_fxn(ticks)
    tick_label_fxn(ticklabels)


def label_subplots(axs, fmt='({})', seq='lower', xpos=-0.1, ypos=0.95, style={'weight': 'bold'}):
    """
    Label subplot axes with letter labels

    Useful for paper figures where subfigures need labels such as (a), (b), (c) etc.

    :param axs: the axes to label, as a sequence of some kind. May also be a single axis.
    :param fmt: a string specifying the format of the labels. Will be formatted with the new style format method, that
     is, a pair of brackets, {}, will be replaced with the label.
    :param seq: the sequence of characters to use for labeling each subfigure. May be the string "lower" for lowercase
     ASCII letters, "upper" for upper case ASCII letters, "number" for numbers starting at 1, or any iterable.
    :param xpos: the x-postiion of the text as a fraction of the x-axis. Negative places it to the left of the edge of
     the plot.
    :param ypos: the y-position of the text as a fraction of the y-axis.
    :param style: keyword arguments to the :func:`~matplotlib.pyplot.text` function controlling the format of the text.
     Note that the "ha" (horizontalalignment) keyword is already defined.
    :return: an array of handles to the text objects in the same shape as the axes array
    """
    if isinstance(axs, np.ndarray) and axs.ndim > 1:
        orig_shape = axs.shape
        axs = axs.flatten()
    elif isinstance(axs, plt.Axes):
        orig_shape = None
        axs = np.array([axs])
    elif not all(isinstance(ax, plt.Axes) for ax in axs):
        raise TypeError('axs must be either a matplotlib.pyplot.Axes instance or a sequence of such instances')
    else:
        orig_shape = np.shape(axs)
    n_ax = np.size(axs)

    if seq == 'lower':
        seq = string.ascii_lowercase
    elif seq == 'upper':
        seq = string.ascii_uppercase
    elif seq == 'number':
        seq = range(1, len(axs)+1)
    else:
        try:
            _ = [x for x in seq]
        except TypeError:
            raise TypeError('seq must be one of the strings "lower", "upper" or "number", or else an iterable')

        if len(seq) < n_ax:
            raise ValueError('Not enough labels: {} labels for {} axes'.format(len(seq), n_ax))

    # Calculate the position for the text to be by default near the top outside left of the axes
    handles = np.full(n_ax, None)
    for i, (ax, label) in enumerate(zip(axs, seq)):
        x1, x2 = ax.get_xlim()
        dx = x2 - x1
        x = x1 + xpos * dx
        y1, y2 = ax.get_ylim()
        dy = y2 - y1
        y = y1 + ypos * dy

        handles[i] = ax.text(x, y, fmt.format(label), ha='right', **style)

    if orig_shape is None:
        handles = handles.item()
    else:
        handles = handles.reshape(orig_shape)
    return handles


def hexbin_plus_mean(x, y, mean_xbins, ax=None, hexbin_kwargs=dict(), include_fit=None,
                     line_kwargs={'marker': 'x', 'color': 'r', 'ls': 'none'},
                     fit_line_kwargs={'color': 'k', 'ls': '--'}):
    """Make a hexbin plot with binned means superimposed and fitted

    Parameters
    ----------
    x : array-like
        The x-coordinates of the data

    y : pandas.Series
        The y-coordinates of the data

    mean_xbins : array-like
        The bin edges to use to define the means in the y direction

    ax
        The axis to play into. If `None`, one is created.

    hexbin_kwargs: dict
        A dictionary of additional keyword arguments to pass to hexbin. 

    include_fit: bool or None
        Whether to include the fit on the plot. If `False`, the fit is
        never included. If `True`, the fit is included and an error is
        raised if the fit fails. If `None`, then a fit will be attempted,
        but skipped if an error occurs.

    line_kwargs: dict
        Dictionary of style keyword arguments to use when plotting the 
        bin means.

    fit_line_kwargs: dict
        Dictionary of style keyword arguments to use when plotting the
        fit line.


    Returns
    -------
    array-like
        The bin centers used as the x-coordinates when plotting the bin means.
        Type will depend on the type of `mean_xbins`

    numpy.ndarray
        The means of the y-values.

    jllutils.stats.PolyFitModel
        The fit of the binned mean values. Will be `None` if no fit was done,
        either due to an error or `include_fit = False`.
    """
    ymeans = y.groupby(pd.cut(x, mean_xbins)).mean().to_numpy()
    bin_centers = 0.5*(mean_xbins[:-1] + mean_xbins[1:])

    if ax is None:
        _, ax = plt.subplots()

    h=ax.hexbin(x.to_numpy(), y.to_numpy(), **hexbin_kwargs)
    plt.colorbar(h, ax=ax, label='Counts')
    ax.plot(bin_centers, ymeans, **line_kwargs)
    if include_fit is True or include_fit is None:
        try:
            fit = PolyFitModel(bin_centers, ymeans, model='y-resid', nans='drop')
        except:
            if include_fit is True:
                raise
            else:
                fit = None
        else:
            h=ax.plot(bin_centers, fit(bin_centers), label=str(fit), **fit_line_kwargs)
            ax.legend()
    else:
        fit = None

    return bin_centers, ymeans, fit<|MERGE_RESOLUTION|>--- conflicted
+++ resolved
@@ -42,11 +42,7 @@
             ax = sp.next_subplot()
             ax.plot(vec)
     """
-<<<<<<< HEAD
-    def __init__(self, nplots, nx=None, ny=None, figsize=(8,6), subplot_kw=None):
-=======
-    def __init__(self, nplots, nx=None, ny=None, sharex=False, sharey=False, figsize=(8,6)):
->>>>>>> 2dd41513
+    def __init__(self, nplots, nx=None, ny=None, sharex=False, sharey=False, figsize=(8,6), subplot_kw=None):
         """Create a Subplots instance
 
         Parameters
@@ -106,11 +102,6 @@
             Handle to the newly created axes.
         """
         self.iplot += 1
-<<<<<<< HEAD
-        ax = self.fig.add_subplot(self.ny, self.nx, self.iplot, **self.subplot_kw)
-        idx = np.unravel_index(self.iplot-1, self.axes.shape)
-        self.axes[idx] = ax
-=======
         ind_y, ind_x = np.unravel_index(self.iplot-1, self.axes.shape)
         sharex_ax = None
         sharey_ax = None
@@ -120,7 +111,7 @@
         if ind_x != 0 and self.sharey:
             # If not in the first column, get the first axes in this row
             sharey_ax = self.axes[ind_y, 0]
-        ax = self.fig.add_subplot(self.ny, self.nx, self.iplot, sharex=sharex_ax, sharey=sharey_ax)
+        ax = self.fig.add_subplot(self.ny, self.nx, self.iplot, sharex=sharex_ax, sharey=sharey_ax, **self.subplot_kw)
         if self.sharex and ind_y < self.ny - 1:
             plt.setp(ax.get_xticklabels(), visible=False)
         if self.sharey and ind_x != 0:
@@ -128,7 +119,6 @@
         
         
         self.axes[ind_y, ind_x] = ax
->>>>>>> 2dd41513
         return ax
 
     @staticmethod
