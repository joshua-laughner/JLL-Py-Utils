"""
This module contains various functions to work more efficiently with netCDF files. It is particularly focused on making
it easier to create netCDF files.
"""
from __future__ import print_function, absolute_import, division, unicode_literals
<<<<<<< HEAD
from copy import deepcopy
=======
from textwrap import indent
>>>>>>> 7ea8c7c0

import cftime
from collections import OrderedDict
import contextlib
import datetime as dt
from hashlib import sha1
import netCDF4 as ncdf
import numpy as np
import pandas as pd
import re


class VarnameConflictError(Exception):
    """
    Error indicating a conflict with variable names
    """
    pass


class FindingDimensionError(Exception):
    """
    Error indicating trouble finding a dimension
    """
    pass


class DimensionMatchingError(Exception):
    """
    Error indicating that a variable does not match the expected dimensions
    """
    pass


@contextlib.contextmanager
def smart_nc(name_or_handle, mode='r'):
    """Allow context managing a netCDF4 dataset or filename

    Use as a context manager, i.e. `with smart_nc(...) as nh:` when you may have either a path to a netCDF file or
    an already open netCDF dataset handle. In the first case, it will behave identically to
    `with netCDF4.Dataset(...) as nh:`, automatically closing the handle when the ``with`` block is exited. If given
    an existing handle, it will not close the handle automatically.

    Parameters
    ----------
    name_or_handle : str or :class:`netCDF4.Dataset`
        the path to the netCDF file, or an already open Dataset handle.
    mode : str
        the mode to open the dataset in. Only has an effect if passing a path; if a handle is given, then this
        input is ignored and the mode of the existing dataset takes precedence.

    Returns
    -------
    :class:`contextlib._GeneratorContextManager`
        context manager for a netCDF dataset.

    Examples
    --------
    >>> with smart_nc('demo.nc') as ds:
    >>>     print(ds.variables.keys())
    ['temperature', 'pressure']

    This can also accept an already-open netCDF dataset handle.

    >>> ncds = netCDF4.Dataset('demo.nc')
    >>> with smart_nc(ncds) as ds:
    >>>     print(ds.variables.keys())
    ['temperature', 'pressure']

    This is useful in a function that might be called by directly or by another function. Consider a case where a
    netCDF file has a quality flag variables that indicates which data is safe to use where it has a value of 0. You
    might want a function that automatically filters data read from such a file, and another than computes a derived
    quantity from variables in that file:

    >>> def read_and_filter_nc_var(ncfile, varname):
    >>>     with smart_nc(ncfile) as ds:
    >>>         data = ds.variables[varname][:]
    >>>         quality_flag = ds.variables['qual_flag'][:]
    >>>         return data[quality_flag == 0]
    >>>
    >>> def compute_potential_temperature(ncfile):
    >>>     with smart_nc(ncfile) as ds:
    >>>         p = read_and_filter_nc_var(ds, 'pressure')
    >>>         t = read_and_filter_nc_var(ds, 'temperature')
    >>>     return t * (1000/p) ** 0.286

    While we could just do:

    >>> def compute_potential_temperature(ncfile):
    >>>     read_and_filter_nc_var(ncfile, 'pressure')
    >>>     read_and_filter_nc_var(ncfile, 'temperature')
    >>>     return t * (1000/p) ** 0.286

    the former provides a slightly cleaner implementation because we're not opening and closing the netCDF file multiple
    times. This is more important if writing to the file.
    """

    if isinstance(name_or_handle, ncdf.Dataset):
        handle = name_or_handle
        do_close = False
    else:
        handle = ncdf.Dataset(name_or_handle, mode)
        do_close = True

    try:
        yield handle
    finally:
        if do_close:
            handle.close()


def dataframe_to_ncdf(df, ncfile, index_name=None, index_attrs=None, attrs=None):
    """Save a dataframe as a netCDF file

    Parameters
    ----------
    df : :class:`pandas.DataFrame`
        the dataframe to save

    ncfile : str or :class:`netCDF4.Group`
        the path of the netCDF4 file to create, or a handle to an existing netCDF4 group.

    index_name : str
         the name to give the variable created from the index. This name will always be used if given, but only needs
         to be given if the index is not named.

    index_attrs : dict
        a dict-like object specifying the attributes to give the index dimension variable. Note that if the index is a
        DatetimeIndex, the "units", "calendar", and "base_date" attributes will be automatically provided.

    attrs : dict
     a dict-like object specifying the attributes for each column of the dataframe. The keys of the top dict must
     correspond to column names, and the values will themselves be dicts specifying the attribute names and values. Not
     all columns need exist; any columns absent from this dict will simply have no attributes.

    Examples
    --------

    Usually a dataframe's index is not named, so we must provide the name to use in the netCDF file with the
    `index_name` keyword.

    >>> df = pd.DataFrame({'a': range(10), 'b': range(0, 100, 10)}, index=pd.date_range('2019-01-01', '2019-02-01', periods=10))
    >>> dataframe_to_ncdf(df, 'demo.nc', index_name='time')

    However, if the index is named, the `index_name` is not necessary:

    >>> df.index.name = 'date'
    >>> dataframe_to_ncdf(df, 'demo.nc')

    Providing attributes:

    >>> var_attrs = {'a': {'long_name': 'The A variable'}, 'b': {'long_name': 'The B variable'}}
    >>> dataframe_to_ncdf(df, 'demo.nc', attrs=var_attrs)
    """
    if index_name is None:
        if df.index.name is None:
            raise TypeError('If the index of your dataframe is not named, then you must provide a value for index_name')
        else:
            index_name = df.index.name

    if isinstance(df.index, pd.MultiIndex):
        raise NotImplementedError('Dataframes with a multi index are not supported')

    if index_attrs is None:
        index_attrs = dict()
    if attrs is None:
        attrs = dict()

    # Create a netcdf file, write the dimension. If it is a datetime index, write it as a time variable, otherwise,
    # write it as a standard dimension.
    with smart_nc(ncfile, 'w') as nch:
        if isinstance(df.index, pd.DatetimeIndex):
            dim = make_nctimedim_helper(nch, index_name, df.index, **index_attrs)
        else:
            dim = make_ncdim_helper(nch, index_name, df.index.to_numpy(), **index_attrs)

        # Write each column of the data frame as a netCDF variable with the index as its dimension
        for colname, data in df.items():
            col_attrs = attrs[colname] if colname in attrs else dict()
            make_ncvar_helper(nch, colname, data.to_numpy(), [dim], **col_attrs)
        

def ncdf_to_dataframe(ncfile, target_dim=None, unmatched_vars='silent', top_vars_only=False, no_leading_slash=True, fullpath=False,
                      convert_time=True, time_vars=tuple(), ret_attrs=False):
    """
    Read in a netCDF file's 1D variables into a Pandas dataframe

    This function will scan a netCDF file for all 1D variables along a specific dimension and read them in as a Pandas
    dataframe. It will return a second dataframe with the attributes of the variables.  It will iterate through groups
    and store their variables as well, unless `top_vars_only` is `True`.

    Parameters
    ----------
    ncfile : str or :class:`netCDF4.Dataset`
        the netCDF file to read. Alternatively a handle to a netCDF group.

    target_dim : str
        the name of the dimension to target - only variables that have this as their sole dimension will
        be included. If this is not specified, then the following logic is applied:

            1. Is there only one dimension? If yes, use that, if not:
            2. Is there one (and only one) unlimited dimension? If so, that dimension is used. If there is >1, an error
               is raised. If there are none, then raise an error.

        Note that this only searches dimensions in the top level group. That is, if you specify the dimension 'time',
        'time' must be in the top group's dimensions, and not any child groups.

    unmatched_vars : str
        controls what happens if a variable with the wrong dimensions is found:

            * "silent" (default) - skips that variable silently.
            * "warn" - print a warning to stdout
            * "error" - raise an exception

    recurse : bool
        set to `True` to only store variables in the top group; do not recurse into lower groups.

    no_leading_slash : bool
        If columns are named with their full path from the netCDF file, the initial / will be removed. Set this to
        `True` to keep that initial slash.

    fullpath : bool or None
        Control whether columns are named by their full path or not. A full path would include the group names that
        the variables fall under. The default is to use full names only if `recurse` is `True`. This can be set to
        `True` or `False` to override that behavior.

    convert_time : bool
        try to convert time variables automatically. Time variables are recognized if they have the
        "calendar" attribute.

    time_vars : Sequence[str]
        A sequence of strings giving variable names to always convert to DatetimeIndex variables.

    ret_attrs : bool
        if `True`, return a second dataframe with the attributes. Otherwise, just return the data dataframe.
    
    Returns
    -------
    :class:`pandas.DataFrame`
        Data frame containing the 1D variables with the appropriate dimension from the specified netCDF file.
    :class:`pandas.DataFrame`
        Data frame containing the attributes for the variables; attribute names will be the index. Only returned
        if `ret_attrs` is `True`.
    """

    target_dim, dim_size, dim_values = _find_1d_dim(ncfile, target_dim)
    var_dict = OrderedDict()
    attr_dfs_list = []
    if fullpath:
        # use fullpaths if recursing, otherwise do not
        fullpath = not top_vars_only
    with smart_nc(ncfile) as nh:
        _ncdf_to_df_internal(nh, dim_name=target_dim, dim_size=dim_size, var_dict=var_dict, att_dfs=attr_dfs_list,
                             top_vars_only=top_vars_only, unmatched_vars=unmatched_vars.lower(),
                             no_leading_slash=no_leading_slash, fullpath=fullpath, auto_time=convert_time, time_vars=time_vars)

    var_df = pd.DataFrame(var_dict, index=dim_values)
    attr_df = pd.concat(attr_dfs_list, axis=1, sort=True)
    if ret_attrs:
        return var_df, attr_df
    else:
        return var_df


def _find_1d_dim(ncfile, target_dim):
    with smart_nc(ncfile) as nh:
        if target_dim is not None:
            if target_dim in nh.dimensions:
                dim_name = target_dim
            else:
                raise FindingDimensionError('Specified dimension "{}" is not in the netCDF file {}'
                                            .format(target_dim, nh.filepath()))
        else:
            dim_name = None
            if len(nh.dimensions) == 1:
                dim_name = list(nh.dimensions.keys())[0]
            else:
                for name, dim in nh.dimensions.items():
                    if dim.isunlimited():
                        if dim_name is None:
                            dim_name = name
                        else:
                            raise FindingDimensionError('Multiple unlimited dimensions ({}, {}) found'.format(dim_name, name))

                if dim_name is None:
                    raise FindingDimensionError('Could not automatically determine which dimension to use as the index. '
                                                'Pass a dimension name manually.')

        dim_size = nh.dimensions[dim_name].size
        if dim_name in nh.variables:
            tmp_dim_values = nh.variables[dim_name][:].filled(np.nan)
            try:
                # Is this a time axis?
                dim_values = get_nctime(nh.variables[dim_name])
            except (ValueError, AttributeError):
                # Not a datetime axis or missing units, can't convert to datetime
                dim_values = tmp_dim_values
        else:
            dim_values = pd.RangeIndex(dim_size)

    return dim_name, dim_size, dim_values


def _ncdf_to_df_internal(nch, dim_name, dim_size, var_dict, att_dfs, top_vars_only, unmatched_vars, no_leading_slash, fullpath, auto_time, time_vars):
    path = nch.path
    dim_tuple = (dim_name,)
    for varname, variable in nch.variables.items():
        if variable.dimensions != dim_tuple and variable.size != dim_size:
            if unmatched_vars == 'silent':
                pass
            elif unmatched_vars == 'warn':
                print('Warning: variable "{}" is not 1D with dimension "{}", skipping'.format(varname, dim_name))
            elif unmatched_vars == 'error':
                raise DimensionMatchingError('Variable "{}" is not 1D with dimension "{}"'.format(varname, dim_name))
            else:
                raise ValueError('Value "{}" for unmatched_vars is not valid. Must be "silent", "warn", or "error"')
            continue

        if fullpath:
            full_varname = re.sub(r'//+', '/', path + '/' + varname)
        else:
            full_varname = varname

        if no_leading_slash:
            full_varname = re.sub(r'^/', '', full_varname)

        if full_varname in var_dict:
            # This really should not happen
            raise VarnameConflictError('{} is already present in the variable dictionary'.format(full_varname))

        # Read the attributes and put them into their own dataframe
        this_att_dict = {name: [variable.getncattr(name)] for name in variable.ncattrs()}
        this_att_df = pd.DataFrame(this_att_dict, index=[full_varname]).T

        if varname in time_vars or ('calendar' in this_att_dict and auto_time):
            var_array = get_nctime(variable)
        elif np.issubdtype(variable.dtype, np.floating):
            var_array = variable[:].filled(np.nan)
        else:
            var_array = variable[:].data
        var_dict[full_varname] = var_array
        att_dfs.append(this_att_df)

    if top_vars_only:
        return

    for group in nch.groups.values():
        _ncdf_to_df_internal(group, dim_name=dim_name, dim_size=dim_size, var_dict=var_dict, att_dfs=att_dfs,
                             top_vars_only=top_vars_only, unmatched_vars=unmatched_vars, fullpath=fullpath,
                             no_leading_slash=no_leading_slash, auto_time=auto_time, time_vars=time_vars)


def get_nctime(ncvar, fill_action='nothing'):
    """Read a netCDF time variable and convert it to a Pandas DatetimeIndex

    Parameters
    ----------
    ncvar : netCDF4.Variable
        The time *variable* in the netCDF dataset. Note this is not the array, so for a dataset `ds`
        this would be e.g. `ds['time']`, and not `ds['time'][:]`.

    fill_action : str, int, or float
        How to handle fill values in the time variable. The default value is `"nothing"`, which will
        do nothing and attempt to interpret them as all other values in the array. This may result
        in an overflow error if the fill values are large. Passing `"replace"` here will instead
        replace them with the base date for the variable (often 1 Jan 1970). Alternatively, pass
        an integer or float to use instead as the fill value (it will still be reinterpreted as a
        date).

    Returns
    -------
    pandas.DatetimeIndex
        The netCDF times as a DatetimeIndex.
    """
    if fill_action == 'nothing':
        vardat = ncvar[:].data
    elif fill_action == 'replace':
        vardat = ncvar[:].filled(0.0)
    elif isinstance(fill_action, (int, float)):
        vardat = ncvar[:].filled(fill_action)
    else:
        raise NotImplementedError('Unknown fill_action "{}"'.format(fill_action))
    cf_time = ncdf.num2date(vardat, ncvar.units)
    return pd.DatetimeIndex(cf_time.astype('datetime64[s]'))


def make_ncdim_helper(nc_handle, dim_name, dim_var, unlimited=False, **attrs):
    """Create a netCDF dimension and its associated variable simultaneously

    Typically in a netCDF file, each dimension should have a variable with the same name that defines the coordinates
    for that dimension. This function streamlines the process of creating a dimension with its associated variable.

    Parameters
    ----------
    nc_handle : :class:`netCDF4.Dataset`
        the handle to a netCDF file open for writing, returned by :class:`netCDF4.Dataset`

    dim_name : str
        the name to give both the dimension and its associated variable

    dim_var : :class:`numpy.ndarray`
        the variable data to use when defining the dimension's coordinates. The dimensions length will be set
        by the size of this vector. This must be a 1D numpy array or comparable type.

    unlimited : bool
        Whether this dimension should be an unlimited (i.e. record) dimension in the netCDF file.

    attrs
        keyword-value pairs defining attribute to attach to the dimension variable.

    Returns
    -------
    :class:`netCDF4.Dimension`
        the dimension object.

    See Also
    --------
    make_nctimedim_helper: for making time dimensions where the data needs converted from a datetime to an CF-compliant time variable

    Examples
    --------

    Create latitude and longitude dimensions with "units" and "long_name" attributes:

    >>> lon = np.arange(-180.0, 181.0, 5.0)
    >>> lat = np.arange(-90.0, 91.0, 2.5)
    >>> with netCDF4.Dataset('demo.nc', 'w') as nch:
    >>>     make_ncdim_helper(nch, 'longitude', lon, units='degrees_east',  long_name='longitude')
    >>>     make_ncdim_helper(nch, 'latitude',  lat, units='degrees_north', long_name='latitude')
    """
    if np.ndim(dim_var) != 1:
        raise ValueError('Dimension variables are expected to be 1D')
    dim = nc_handle.createDimension(dim_name, np.size(dim_var) if not unlimited else None)
    var = nc_handle.createVariable(dim_name, dim_var.dtype, dimensions=(dim_name,))
    var[:] = dim_var
    var.setncatts(attrs)
    return dim


def make_nctimedim_attrs(base_date=dt.datetime(1970, 1, 1), time_units='seconds', calendar='gregorian',
                         base_date_nc_time=True):
    allowed_time_units = ('seconds', 'minutes', 'hours', 'days')
    if time_units not in allowed_time_units:
        raise ValueError('time_units must be one of: {}'.format(', '.join(allowed_time_units)))

    units_str = '{} since {}'.format(time_units, base_date.strftime('%Y-%m-%d %H:%M:%S'))
    if base_date_nc_time:
        base_date = cftime.date2num(base_date, units_str, calendar=calendar)
    return {'units': units_str, 'calendar': calendar, 'base_date': base_date}


def make_nctime(timedata, base_date=dt.datetime(1970, 1, 1), time_units='seconds', calendar='gregorian',
                base_date_nc_time=True):
    """Make a CF-compliant time array

    CF conventions expect that time data is given as time since a given date
    (http://cfconventions.org/Data/cf-conventions/cf-conventions-1.7/cf-conventions.html#time-coordinate), for example,
    1 Jan 1971 could be given as 365 days since 1 Jan 1970, or 8760 hours since 1 Jan 1970, etc. This function will
    convert most typical Python datetime representations into an array of CF-style values and return the necessary
    netCDF attributes to include as metadata.

    Parameters
    ----------
    timedata
        A sequence of datetime values. Currently, supported types are:

            * a list of :class:`datetime.datetime` objects
            * a numpy array convertible to the `datetime64[s]` type, or
            * a sequence of Pandas Timestamps (including a :class:`~pandas.DatetimeIndex`)

        Note that only 1D sequences have been tested. 2D and higher sequences may not work.

    base_date : class:`datetime.datetime`
        The date that will be used as the reference, e.g. in "days since 1970-01-01" it would be 1 Jan 1970.

    time_units : str
        What unit to use as the counter, e.g. in "days since 1970-01-01" it would be "days". Allowed values are
        "seconds", "minutes", "hours", and "days". "months" and "years" are NOT allowed because they defined in CF
        conventions in ways that are easy to use improperly.

    calendar : str
        What calendar to use when computing the number of days/hours/minutes/seconds between two times. For modern
        times, the default "gregorian" is recommended unless you have a specific reason not to use it.

    base_date_nc_time : bool
        The default behavior is to return the base date in the attribute dictionary in CF-type units. Set this keyword
        to `False` to disable that behavior.

    Returns
    -------
    :class:`numpy.ndarray`
        The input `timedata` converted to CF-compliant values.
    dict
        A dictionary with the "units", "calendar" and "base_date" attributes that should be assigned to the netCDF
        variable that will store the time data. These attributes are a necessary part of the CF convention for time
        variables.

    See Also
    --------

    make_nctimedim_helper: for creating time dimensions in netCDF files

    Examples
    --------

    Convert a list of Python datetimes to a CF-compliant array. Note that the default unit of time is "seconds since
    1970-01-01":

    >>> from datetime import datetime as dtime
    >>> timevec, timeattrs = make_nctime([dtime(1970,1,1), dtime(1970,5,1), dtime(1970,9,1), dtime(1971,1,1)])
    >>> timevec
    array([       0., 10368000., 20995200., 31536000.])
    >>> timeattrs
     {'units': 'seconds since 1970-01-01 00:00:00',
      'calendar': 'gregorian',
      'base_date': 0.0}

    Convert a Pandas DatetimeIndex, using hours as the unit of time:

    >>> import pandas as pd
    >>> dt_index = pd.date_range('1970-01-01', '1971-01-01', freq='4MS')
    >>> timevec, timeattrs = make_nctime(dt_index, time_units='days')
    >>> timevec
    array([  0., 120., 243., 365.])
    >>> timeattrs
    {'units': 'days since 1970-01-01 00:00:00',
     'calendar': 'gregorian',
     'base_date': 0.0}
    """
    time_info_dict = make_nctimedim_attrs(base_date=base_date, time_units=time_units, calendar=calendar,
                                          base_date_nc_time=base_date_nc_time)
    units_str = time_info_dict['units']
    calendar = time_info_dict['calendar']
    # date2num requires that the dates be given as basic datetimes. We'll handle converting Pandas timestamps, either
    # as a series or datetime index, but other types will need handled by the user.
    try:
        date_arr = ncdf.date2num(timedata, units_str, calendar=calendar)
    except (TypeError,AttributeError):
        # AttributeError required for some versions of netCDF4 and numpy where date2num tries to access "year" on a
        # numpy datetime64, which doesn't have that attribute.
        if isinstance(timedata, np.ndarray):
            dim_var = timedata.astype('datetime64[s]').tolist()
        else:
            dim_var = [d.to_pydatetime() for d in timedata]
        date_arr = ncdf.date2num(dim_var, units_str, calendar=calendar)

    return date_arr, time_info_dict


def make_nctimedim_helper(nc_handle, dim_name, dim_var, base_date=dt.datetime(1970, 1, 1), time_units='seconds',
                          calendar='gregorian', **attrs):
    """
    Create a CF-style time dimension.

    The Climate and Forecast (CF) Metadata Conventions define standardized conventions for how to represent geophysical
    data. Time is one of the trickiest since there are multiple ways of identifying dates that can be ambiguous. The
    standard representation is to give time in units of seconds/minutes/hours/days since a base time in a particular
    calendar. This function handles creating the a time dimension and associated variable from any array-like object of
    datetime-like object.

    For more information, see:

        http://cfconventions.org/Data/cf-conventions/cf-conventions-1.7/cf-conventions.html#time-coordinate

    :param nc_handle: the handle to a netCDF file open for writing, returned by :class:`netCDF4.Dataset`
    :type nc_handle: :class:`netCDF4.Dataset`

    :param dim_name: the name to give both the dimension and its associated variable
    :type dim_name: str

    :param dim_var: the variable to use when defining the dimension's coordinates. The dimensions length will be set
     by the size of this vector. This must be a 1D numpy array or comparable type.
    :type dim_var: :class:`numpy.ndarray`

    :param base_date: the date and time to make the time coordinate relative to. The default is midnight, 1 Jan 1970.
    :type base_date: datetime-like object

    :param time_units: a string indicating what unit to use as the count of time between the base date and index date.
     Options are 'seconds', 'minutes', 'hours', or 'days'.  This is more restrictive than the CF convention, but avoids
     the potential pitfalls of using months or years.
    :type time_units: str

    :param calendar: one of the calendar types defined in the CF conventions document (section 4.4.1)
    :type calendar: str

    :param attrs: keyword-value pairs defining attribute to attach to the dimension variable.

    :return: the dimension object, and a dictionary describing the units, calendar, and base date of the time dimension
    :rtype: :class:`netCDF4.Dimension`, dict
    """
    date_arr, time_info_dict = make_nctime(dim_var, base_date=base_date, time_units=time_units, calendar=calendar, base_date_nc_time=True)
    attrs = attrs.copy()
    attrs.update(time_info_dict)
    dim = make_ncdim_helper(nc_handle, dim_name, date_arr, **attrs)
    return dim


def make_nctimevar_helper(nc_handle, var_name, var_data, dims, base_date=dt.datetime(1970, 1, 1), time_units='seconds',
                          calendar='gregorian', **attrs):
    """
    Create a netCDF variable for times and store the data converted to CF-compliant units simultaneously.

    This function uses :func:`make_nctime` internally to convert the ``var_data`` to a CF-compliant array
    then uses :func:`make_ncvar_helper` to create the variable.

    :param nc_handle: the handle to a netCDF file open for writing, returned by :class:`netCDF4.Dataset`
    :type nc_handle: :class:`netCDF4.Dataset`

    :param var_name: the name to give the variable
    :type var_name: str

    :param var_data: the array to store in the netCDF variable.
    :type var_data: :class:`numpy.ndarray` or list(datetimes)

    :param dims: the dimensions to associate with this variable. Must be a collection of either dimension names or
     dimension instances. Both types may be mixed. This works well with :func:`make_ncdim_helper`, since it returns the
     dimension instances.
    :type dims: list(:class:`netCDF4.Dimensions` or str)

    :param base_date: the date and time to make the time coordinate relative to. The default is midnight, 1 Jan 1970.
    :type base_date: datetime-like object

    :param time_units: a string indicating what unit to use as the count of time between the base date and index date.
     Options are 'seconds', 'minutes', 'hours', or 'days'.  This is more restrictive than the CF convention, but avoids
     the potential pitfalls of using months or years.
    :type time_units: str

    :param calendar: one of the calendar types defined in the CF conventions document (section 4.4.1)
    :type calendar: str
    
    :param attrs: keyword-value pairs defining attribute to attach to the dimension variable.

    :return: the variable object
    :rtype: :class:`netCDF4.Variable`
    """
    date_arr, time_info_dict = make_nctime(var_data, base_date=base_date, time_units=time_units, calendar=calendar, base_date_nc_time=True)
    attrs = attrs.copy()
    attrs.update(time_info_dict)
    return make_ncvar_helper(nc_handle, var_name, date_arr, dims, make_cf_time_auto=False, **attrs)


def make_ncvar_helper(nc_handle, var_name, var_data, dims, make_cf_time_auto=True, **attrs):
    """Create a netCDF variable and store the data for it simultaneously.

    This function combines call to :func:`netCDF4.createVariable` and assigning the variable's data and attributes.
    
    Parameters
    ----------

    nc_handle : :class:`netCDF4.Dataset`
        the handle to a netCDF file open for writing, returned by :class:`netCDF4.Dataset`

    var_name : str
        the name to give the variable

    var_data : :class:`numpy.ndarray`
        the array to store in the netCDF variable.

    dims : list(:class:`netCDF4.Dimensions` or str)
        the dimensions to associate with this variable. Must be a collection of either dimension names or dimension
        instances. Both types may be mixed. This works well with :func:`make_ncdim_helper`, since that returns the
        dimension instances.

    make_cf_time_auto : bool
        when this is `True`, then any array with a datetime64 data type will be converted to a CF-compliant time
        variable automatically. If ``False``, no conversion will be attempted, which may result in a TypeError.

    attrs
        keyword-value pairs defining attribute to attach to the dimension variable.

    Returns
    -------
    :class:`netCDF4.Variable`
        the variable object

    Examples
    --------

    Create a variable for sea surface temperature that has dimensions of latitude and longitude, assuming those
    dimensions already exist:

    >>> import netCDF4, numpy as np
    >>> sst = np.random.rand(91, 180)  # assuming 2 degree resolution in both dimensions
    >>> with netCDF4.Dataset('demo.nc', 'a') as nch:  # use append as the mode if the dimensions exist in the file
    >>>     make_ncvar_helper(nch, 'sst', sst, dims=['latitude', 'longitude'], units='K',
    >>>                       long_name='sea surface temperature')

    If you make the dimensions at the same time, it is convenient to use the dimension objects to specify the dimensions
    in the call to make_ncvar_helper:

    >>> import netCDF4, numpy as np
    >>> lat = np.arange(-90., 91., 2)
    >>> lon = np.arange(-180., 180., 2)
    >>> sst = np.random.rand(lat.size, lon.size)
    >>> with netCDF4.Dataset('demo.nc', 'w') as nch:
    >>>     latdim = ncio.make_ncdim_helper(nch, 'lat', lat)
    >>>     londim = ncio.make_ncdim_helper(nch, 'lon', lon)
    >>>     make_ncvar_helper(nch, 'sst', sst, dims=[latdim, londim], units='K', long_name='sea surface temperature')
    """
    dim_names = tuple([d if isinstance(d, str) else d.name for d in dims])
    if np.issubdtype(var_data.dtype, np.datetime64) and make_cf_time_auto:
        var_data, time_info_dict = make_nctime(var_data)
        attrs.update(time_info_dict)
    var = nc_handle.createVariable(var_name, var_data.dtype, dimensions=dim_names)
    var[:] = var_data
    var.setncatts(attrs)
    return var


def make_dependent_file_hash(dependent_file):
    """Create an SHA1 hash of a file.

    Parameters
    ----------
    dependent_file : str
        the path to the file to hash.

    Returns
    -------
    str
        the SHA1 hash
        
    Examples
    --------
    >>> make_dependent_file_hash('demo.nc')                                                                                                                                                
    'e65e1a1344aa1dc67702703a28966ea0b5294798'
    """
    hashobj = sha1()
    with open(dependent_file, 'rb') as fobj:
        block = fobj.read(4096)
        while block:
            hashobj.update(block)
            block = fobj.read(4096)

    return hashobj.hexdigest()


def add_dependent_file_hash(nc_handle, hash_att_name, dependent_file):
    """Add an SHA1 hash of another file as an attribute to a netCDF file.

    This is intended to create an attribute that list the SHA1 hash of a file that the netCDF file being created
    depends on.

    nc_handle : :class:`netCDF4.Dataset`
        a handle to the netCDF4 dataset to add the attribute to.

    hash_att_name : str
        the name to give the attribute that will store the hash. It is recommended to include the substring "sha1" so
        that it is clear what hash function was used.

    dependent_file : str
        the path to the file to generate the hash of.

    Examples
    --------

    Add a hash for a file containing satellite data that went into the netCDF file "demo.nc":

    >>> import netCDF4
    >>> with netCDF4.Dataset('demo.nc', 'a') as nch:
    >>>     add_dependent_file_hash(nch, 'sat_data_sha1', 'satellite_data.h5')
    """
    hash_hex = make_dependent_file_hash(dependent_file)
    nc_handle.setncattr(hash_att_name, hash_hex)


class NcWrapper(object):
    """Provides an h5py-like interface to netCDF4 files

    In Earth sciences, we often work with both HDF5 and netCDF files. In Python, the former is usually read with the
    h5py package and the latter with netCDF4 or xarray packages. However, h5py and netCDF4 provide different interfaces
    to their respective file types, which means writing code that is agnostic about which file type it is reading is
    quite challenging. This class serves as a drop in replacement for :class:`netCDF4.Dataset` that provides an
    interface similar to h5py for netCDF files.

    Parameters
    ----------
    dataset : str
        The path to the netCDF file to open

    no_masked : bool
        If `True` (default) then when returning data from a variable, masked values are replaced with NaNs and the
        data is returned as a regular :class:`numpy.ndarray` rather than a masked array. If `False`, masked arrays
        are returned.

    Warnings
    --------

    Currently the way `no_masked` is implemented means it will only work retrieving variables with a float datatype. If
    you expect to read other datatypes, then you will currently have to set `no_masked` to `False` and handle the masked
    arrays yourself.

    Examples
    --------

    Assume that "demo.nc" contains the "lat" and "lon" variables in the top level, and the "sst" variable in the "ocean"
    group. First list the available variables and groups:

    >>> f = NcWrapper('demo.nc')
    >>> f.keys()
    ('ocean', 'lat', 'lon')

    Access the "lat" variable object (not the data):

    >>> f['lat']
    <class 'netCDF4._netCDF4.Variable'>
    float64 lat(lat)
    unlimited dimensions:
    current shape = (91,)
    filling on, default _FillValue of 9.969209968386869e+36 used

    Access the "ocean" group, then list the groups and variables it contains:

    >>> f['ocean']
    <class 'netCDF4._netCDF4.Group'>
    group /ocean:
        dimensions(sizes):
        variables(dimensions): float64 sst(lat,lon)
        groups:
    >>> f['ocean'].keys()
    ('sst',)

    Read in the sst variable:

    >>> f['ocean']['sst'][:]
    array([[288.79069806, 277.81187056, 291.48221822, ..., 297.99602979,
        283.23083654, 288.35196569],
       [274.94932278, 291.88013601, 289.1781155 , ..., 297.54587896,
        285.10436042, 289.01523051],
       [297.99372506, 285.2359472 , 294.12834898, ..., 291.61429846,
        297.50201179, 292.88045642],
       ...,
       [285.39244074, 293.42634441, 275.57705086, ..., 294.31560397,
        297.301303  , 289.94240014],
       [287.1197515 , 291.43977814, 280.08993929, ..., 276.61085751,
        283.6424262 , 278.17390702],
       [280.50048818, 290.92144857, 284.18603123, ..., 285.939394  ,
        277.45671306, 276.28845933]])

    Access the "units" attribute of the "sst" variable. Note that this is not yet been homogenized with the h5py-style
    interface:

    >>> f['ocean']['sst'].units
    'K'

    Any call to an attribute for a netCDF dataset wrapped by this class that the class does not implement is passed
    through to the underlying dataset:

    >>> f['ocean']['sst'].ncattrs()
    ['units', 'long_name']

    Close the dataset as normal:

    >>> f.close()

    This wrapper also works in `with` blocks:

    >>> with ncio.NcWrapper('/home/josh/scratch/demo.nc') as f:
    >>>     print(f['ocean']['sst'].ncattrs())
    ['units', 'long_name']
    """
    def __init__(self, dataset, no_masked=True):
        if isinstance(dataset, str):
            self._nc_handle = ncdf.Dataset(dataset)
        else:
            self._nc_handle = dataset
        self._no_masked = no_masked

    def __getitem__(self, item):
        ds = self._nc_handle
        if isinstance(ds, ncdf.Variable):
            data = ds[item]
            if self._no_masked:
                try:
                    return data.filled(np.nan)
                except AttributeError:
                    return data
        elif item in ds.groups:
            return self.__class__(ds.groups[item])
        elif item in ds.variables:
            return self.__class__(ds.variables[item])
        else:
            raise KeyError(item)

    def __getattr__(self, item):
        return getattr(self._nc_handle, item)

    def __enter__(self):
        return self

    def __exit__(self, exc_type, exc_val, exc_tb):
        self.close()

    def __repr__(self):
        return self._nc_handle.__repr__()

    def close(self):
        """Close the open netCDF file
        """
        if self._nc_handle is not None:
            self._nc_handle.close()
            self._nc_handle = None

    def keys(self):
        """List the available keys for this dataset - includes both groups and variables.

        Returns
        -------
        tuple
            the group and variable keys. Group keys are always listed first.
        """
        ds = self._nc_handle
        group_keys = list(ds.groups.keys())
        var_keys = list(ds.variables.keys())
        return tuple(group_keys) + tuple(var_keys)


<<<<<<< HEAD
def copy_nc_group(src, dst, recursive=True, exclude_dimensions=None, exclude_variables=None, exclude_groups=None, exclude_attributes=None):
    """Copy any group, including the root group, and (optionally) all of its descendants from one netCDF file into another

    Parameters
    ----------
    src : netCDF4.Group
        Group to copy

    dst : netCDF4.Group
        Group to copy into

    recursive : bool
        If ``True``, all child groups are recursively copied. If ``False``, then groups contained within
        ``src`` will be created in ``dst`` but left empty.

    exclude_dimensions : Sequence[str]
        A list of dimension names not to copy into ``dst``. If ``recursive`` is ``True``, this affects all
        subordinate groups as well.

    exclude_variables : Sequence[str]
        A list of variable names not to copy into ``dst``. If ``recursive`` is ``True``, this affects all
        subordinate groups as well.

    exclude_groups : Sequence[str]
        A list of group names not to copy into ``dst``. Groups named in this will not be copied, nor will any
        groups under the excluded group. If ``recursive`` is ``True``, this check is done within each group
        copied.

    exclude_attributes : Sequence[str]
        A list of attribute names not to copy into ``dst``. Only affects group level attributes; variable
        attributes are not affected. If ``recursive`` is ``True``, this affects all subordinate groups as well.

    Limitations
    -----------
    * Due to their complexity, character arrays can only be two dimensional and the second dimension *must* be 
      the length of the individual strings (that is, each row in the character array must be one string).
    * Variable length strings are supported, but must be one dimensions (i.e. a vector of strings).
    * Other variable length types are not specifically excluded, but have not been tested and are not
      guaranteed to work.
    """
    exclude_dimensions = set() if exclude_dimensions is None else set(exclude_dimensions)
    exclude_variables = set() if exclude_variables is None else set(exclude_variables)
    exclude_groups = set() if exclude_groups is None else set(exclude_groups)
    exclude_attributes = set() if exclude_attributes is None else set(exclude_attributes)

    grp_attrs = {k: v for k, v in src.__dict__.items() if k not in exclude_attributes}
    dst.setncatts(grp_attrs)

    for dimname, dimension in src.dimensions.items():
        if dimname in exclude_dimensions:
            continue
        dimlen = len(dimension) if not dimension.isunlimited() else None
        dst.createDimension(dimname, dimlen)

    for varname in src.variables.keys():
        if varname in exclude_variables:
            continue

        copy_nc_var(src, dst, varname)
        
        
    for grpname, group in src.groups.items():
        if grpname in exclude_groups:
            continue

        newgrp = dst.createGroup(grpname)
        if recursive:
            copy_nc_group(group, newgrp, recursive=recursive, exclude_dimensions=exclude_dimensions, exclude_variables=exclude_variables,
                          exclude_groups=exclude_groups, exclude_attributes=exclude_attributes)


def copy_nc_var(src, dst, varname, vardata=None, convert_str='no'):
    """Copy a single netCDF variable from one group into another.

    Parameters
    ----------
    src : netCDF4.Group
        Group to copy the variable from

    dst : netCDF4.Group
        Group to copy the variable into

    varname : str
        Name of the variable to copy

    vardata : Optional[numpy.ndarray]
        If given, this is written as the data in ``dst`` rather than the original 
        data in ``src``. Useful for subsetting the data.

    convert_str : str
        If "no" (default), then variable length strings and character arrays are both left as is.
        If "stoc" (string to character), variable length strings are converted to character arrays.
        ("ctos" is planned but not yet implemented.)

    Limitations
    -----------
    * Due to their complexity, character arrays can only be two dimensional and the second dimension *must* be 
      the length of the individual strings (that is, each row in the character array must be one string).
    * Variable length strings are supported, but must be one dimensions (i.e. a vector of strings).
    * Other variable length types are not specifically excluded, but have not been tested and are not
      guaranteed to work.
    """
    def get_string(el):
        """NetCDF arrays are awfully inconsistent about whether iterating
        produces a string or an array with one string. This will try to handle
        the case of extracting that string
        """
        try:
            return el.item()
        except AttributeError:
            return el

    variable = src[varname]
    if vardata is None:
        vardata = variable[tuple()]

    if variable.dtype is str and convert_str == 'stoc':
        strlen = max(len(get_string(s)) for s in vardata)
        # For WHATEVER reason, `astype('S')` truncated some strings, so we have to calculate
        # the length manually.
        vardata = ncdf.stringtochar(np.array(vardata).astype(f'S{strlen}'))
        strdim = f'c{strlen}'
        if strdim not in dst.dimensions:
            dst.createDimension(strdim, strlen)
        newvar = dst.createVariable(varname, vardata.dtype, (list(variable.dimensions)[0], strdim))
    else:
        newvar = dst.createVariable(varname, variable.datatype, variable.dimensions)
        newvar.setncatts(variable.__dict__)

    if variable.dtype is str and convert_str != 'stoc':
        # Handle vline strings. I was able to do newvar[:] = variable[:], but passing 
        # an array in as vardata didn't work well for some reason. So we loop here as 
        # well as with regular character arrays.
        #
        # But if we converted to a character array, then it should be able to just copy
        # the whole thing at once in the else block.
        if variable.ndim != 1:
            raise NotImplementedError('Cannot copy vlen strings with >1 dimension')
        for i in range(vardata.shape[0]):
            newvar[i] = get_string(vardata[i])
        
    elif re.match(r'[\|<][SU]\d+', str(variable.dtype)):
        # Handle 2D char arrays. It is important that this comes after the attributes are set
        # so that the characters are interpreted correctly, and we have to do one at a time
        # or the slices don't match in size
        for i in range(vardata.shape[0]):
            newvar[i] = get_string(vardata[i])

    else:
        # Numeric types should just copy directly
        newvar[tuple()] = vardata
=======
def ncdump(file_or_handle, var_att=None, list_atts=False, list_att_values=False, _indent_level=0):
    """Print a tree visualization of a netCDF file

    Prints out names of variables in a netCDF file. If groups a present, they are printed with variables
    contained in them shown indented by one level. Attributes (with or without values) can also be printed.
    In the tree, lines starting with "*" are groups, "-" are variables, and "+" are attributes.
    
    Parameters
    ----------
    file_or_handle : str, netCDF4.Dataset, or netCDF4.Group
        The path to or open dataset/group handle of a netCDF file to print.

    var_att : Optional[str]
        The name of an attribute to print the value of after each variable name. Useful for attributes
        like "long_name" or "description" that provide more information about what a particular variable
        is. If this argument is not given, or the attribute isn't present on a variable, nothing is printed
        after the variable name.

    list_atts : bool
        If ``True``, then prints out the names of attributes under variables (but not their values).
        This keyword is ignored if ``list_att_values`` is ``True``.

    list_att_values : bool
        If ``True``, then prints out the names and values of attributes under variables.
    """
    indent = '  ' * _indent_level
    with smart_nc(file_or_handle) as ds:
        for grpname, group in ds.groups.items():
            print('{indent}* {name}:'.format(indent=indent, name=grpname))
            ncdump(group, var_att=var_att, list_atts=list_atts, list_att_values=list_att_values, _indent_level=_indent_level+1)
        for varname, var in ds.variables.items():
            dims = ['{dname} [{dlen}]'.format(dname=d, dlen=_find_dim_in_group_or_parents(ds, d).size) for d in var.dimensions]
            dims = ', '.join(dims)
            if var_att is not None and var_att in var.ncattrs():
                print('{indent}- {name} ({dims}): {att}'.format(indent=indent, name=varname, dims=dims, att=var.getncattr(var_att)))
            else:
                print('{indent}- {name} ({dims})'.format(indent=indent, name=varname, dims=dims))

            if list_atts or list_att_values:
                att_indent = '  ' * (_indent_level+1)
                for att in var.ncattrs():
                    if list_att_values:
                        print('{indent}+ {att} = {val}'.format(indent=att_indent, att=att, val=var.getncattr(att)))
                    else:
                        print('{indent}+ {att}'.format(indent=att_indent, att=att))


def _find_dim_in_group_or_parents(grp, dimname):
    if dimname in grp.dimensions:
        return grp.dimensions[dimname]

    while grp.parent is not None:
        grp = grp.parent
        if dimname in grp.dimensions:
            return grp.dimensions[dimname]

    return KeyError('No dimension named "{name}" found in this group or any parent'.format(dimname))
>>>>>>> 7ea8c7c0
<|MERGE_RESOLUTION|>--- conflicted
+++ resolved
@@ -3,11 +3,6 @@
 it easier to create netCDF files.
 """
 from __future__ import print_function, absolute_import, division, unicode_literals
-<<<<<<< HEAD
-from copy import deepcopy
-=======
-from textwrap import indent
->>>>>>> 7ea8c7c0
 
 import cftime
 from collections import OrderedDict
@@ -924,7 +919,6 @@
         return tuple(group_keys) + tuple(var_keys)
 
 
-<<<<<<< HEAD
 def copy_nc_group(src, dst, recursive=True, exclude_dimensions=None, exclude_variables=None, exclude_groups=None, exclude_attributes=None):
     """Copy any group, including the root group, and (optionally) all of its descendants from one netCDF file into another
 
@@ -1076,7 +1070,6 @@
     else:
         # Numeric types should just copy directly
         newvar[tuple()] = vardata
-=======
 def ncdump(file_or_handle, var_att=None, list_atts=False, list_att_values=False, _indent_level=0):
     """Print a tree visualization of a netCDF file
 
@@ -1133,5 +1126,4 @@
         if dimname in grp.dimensions:
             return grp.dimensions[dimname]
 
-    return KeyError('No dimension named "{name}" found in this group or any parent'.format(dimname))
->>>>>>> 7ea8c7c0
+    return KeyError('No dimension named "{name}" found in this group or any parent'.format(dimname))